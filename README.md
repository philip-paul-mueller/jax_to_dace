# Info
This code is able to translate [Jax](https://github.com/google/jax) [code](https://jax.readthedocs.io/en/latest/jaxpr.html) into [SDFG](https://github.com/spcl/dace).
For more information on how to use it, see [First_translation.ipynb](./First_translation.ipynb).      
If you make your own tests, please create a new file for this, merging will be simpler.

# Design
The code is designed modular, the class `JaxprToSDFG` acts as some kind of driver.
As the name implies it does not translate the individual Jax Equations to SDFG, instead it delegates this to an appropriate translator.

A translator is a class that is derived from `JaxIntrinsicTranslatorInterface` and should be located in `JaxprToSDFG/translators`.
A translator should handle as many Jax primitives as possible as long as they are strongly related to promote code reuse.
However, it is perfectly fine if a translator only handles one intrinsic.

To register a new translator add it to `JaxprToSDFG._initEqnTranslators()`.


## Todos
There are some todos, use `grep -i todo` to get an overview.


### Lists of Intrinsics
Here is a list of intrinsics, taken from `https://github.com/PierrickPochelu/JaxDecompiler/blob/main/src/JaxDecompiler/primitive_mapping.py`:

- [x] `add`
- [ ] `add_any`
- [x] `mul`
- [x] `sub`
- [x] `neg`
- [x] `div`
- [x] `rem`
- [x] `floor`
- [x] `ceil`
- [x] `round`
- [ ] `clamp`
- [x] `integer_pow`
- [x] `pow`
- [x] `sqrt`
- [x] `log`
- [x] `exp`
- [x] `dot_general`
- [x] `cos`
- [x] `sin`
- [x] `tan`
- [x] `tanh`
- [x] `acos`
- [x] `asin`
- [x] `atan`
- [ ] `copy`
- [x] `convert_element_type`
- [x] `reshape`
- [x] `gather`
- [ ] `random_seed`
- [ ] `random_unwrap`
- [ ] `random_wrap`
- [ ] `random_bits`
- [ ] `shift_right_logical`
- [ ] `shift_left_logical`
- [x] `concatenate`
<<<<<<< HEAD
- [x] `squeeze`
- [ ] `argmin`
- [ ] `argmax`
- [ ] `min`
- [ ] `reduce_min`
- [ ] `max`
- [ ] `reduce_max`
=======
- [ ] `squeeze`
- [x] `argmin`
- [x] `argmax`
- [x] `min`
- [x] `reduce_min`
- [x] `max`
- [x] `reduce_max`
>>>>>>> bdd5ff44
- [x] `abs`
- [x] `sign`
- [x] `reduce_sum`
- [x] `broadcast_in_dim`
- [x] `select_n`
- [x] `ne`
- [x] `eq`
- [x] `ge`
- [x] `gt`
- [x] `le`
- [x] `lt`
- [ ] `sort`
- [x] `reduce_or`
- [x] `reduce_and`
- [ ] `xla_pmap`
- [ ] `xla_call`
- [ ] `rev`
- [ ] `conv_general_dilated`
- [ ] `dynamic_slice`
- [x] `slice`
- [ ] `dynamic_update_slice`
- [ ] `scatter_add`
- [ ] `or__`
- [ ] `and__`
- [ ] `bitcast_convert_type`
- [ ] `erf_inv`
- [ ] `stop_gradient`
- [ ] `transpose`
- [ ] `iota`
- [ ] `coo_fromdense`
- [ ] `coo_matvec`
- [ ] `scan`
<|MERGE_RESOLUTION|>--- conflicted
+++ resolved
@@ -56,23 +56,13 @@
 - [ ] `shift_right_logical`
 - [ ] `shift_left_logical`
 - [x] `concatenate`
-<<<<<<< HEAD
 - [x] `squeeze`
-- [ ] `argmin`
-- [ ] `argmax`
-- [ ] `min`
-- [ ] `reduce_min`
-- [ ] `max`
-- [ ] `reduce_max`
-=======
-- [ ] `squeeze`
 - [x] `argmin`
 - [x] `argmax`
 - [x] `min`
 - [x] `reduce_min`
 - [x] `max`
 - [x] `reduce_max`
->>>>>>> bdd5ff44
 - [x] `abs`
 - [x] `sign`
 - [x] `reduce_sum`
