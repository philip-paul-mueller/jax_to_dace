--- conflicted
+++ resolved
@@ -4,28 +4,22 @@
 from JaxprToSDFG.JaxIntrinsicTranslatorInterface    import JaxIntrinsicTranslatorInterface
 from .simpleTranslator                              import SimpleTransformator
 from .slicingTranslator                             import SlicingTransformator
-<<<<<<< HEAD
 from .dotGeneralTranslator                          import DotGeneralTranslator
-=======
 from .broadcastinDimTranslator                      import BroadcastInDimTransformator
 from .selectNTranslator                             import SelectNTransformator
 from .gatherTranslator                              import GatherTransformator
 from .concatenateTranslator                         import ConcatenateTransformator
 from .convertElementTypeTranslator                  import ConvertElementTypeTransformator
 from .devicePutTranslator                           import DevicePutTransformator
->>>>>>> f2760c59
 
 ALL_TRAFOS = [
     SimpleTransformator,
     SlicingTransformator,
-<<<<<<< HEAD
     DotGeneralTranslator,
-=======
     BroadcastInDimTransformator,
     SelectNTransformator,
     GatherTransformator,
     ConcatenateTransformator,
     ConvertElementTypeTransformator,
     DevicePutTransformator,
->>>>>>> f2760c59
 ]
